"""
This is used to create a generic linux command.
"""
<<<<<<< HEAD
from cai.tools.common import (run_command,
                              list_shell_sessions,
                              get_session_output,
                              terminate_session)  # pylint: disable=import-error # noqa E501


def generic_linux_command(command: str = "",
                          args: str = "", ctf=None,
                          async_mode: bool = False,
                          session_id: str = None) -> str:
=======
import os
import subprocess  # nosec B404
from typing import Optional
from cai.constants import ASYNC_COMMANDS
from cai.tools.common import (
    run_command,
    list_shell_sessions,
    get_session_output,
    terminate_session
)  # pylint: disable=import-error,unused-import,line-too-long # noqa: E501


def generic_linux_command(
    command: str = "",
    args: str = "",
    ctf=None,
    session_id: Optional[str] = None
) -> str:
>>>>>>> 1ce65865
    """
    Execute Linux commands with support for interactive sessions.

    Two modes:
    1. Regular command execution:
       - For normal Linux commands
       - Example: generic_linux_command("ls", "-la")

    2. Session management:
       - For interactive commands(ssh)
       - Workflow:
         - Start: generic_linux_command("ssh", "user@host")
           → Returns session ID
         - List: generic_linux_command("session", "list")
         - Get output: generic_linux_command("session", "output <id>")
         - Send input: Use session_id parameter
         - End: generic_linux_command("session", "kill <id>")

    Args:
<<<<<<< HEAD
        command: Command name
        args: Command arguments
        ctf: CTF environment object
        async_mode: Force async session
        session_id: Existing session ID

    Returns:
        Command output, session ID, or status message
    """
    # Special commands for session management
    if command == "session":
        if args == "list":
            sessions = list_shell_sessions()
            if not sessions:
                return "No active sessions"

            result = "Active sessions:\n"
            for session in sessions:
                result += (f"ID: {session['session_id']} | "
                           f"Command: {session['command']} | "
                           f"Last activity: {session['last_activity']}\n")
            return result

        if args.startswith("output "):
            session_id = args.split(" ")[1]
            return get_session_output(session_id)

        if args.startswith("kill "):
            session_id = args.split(" ")[1]
            return terminate_session(session_id)

        return """Unknown session command.
        Available: list, output <id>, kill <id>"""

    # Regular command execution
    full_command = f'{command} {args}'.strip()

    # Detect if this should be an async command
    if not async_mode and not session_id:
        async_commands = ['ssh', 'python -m http.server']
        async_mode = any(cmd in full_command for cmd in async_commands)

    return run_command(full_command, ctf=ctf,
                       async_mode=async_mode, session_id=session_id)
=======
        command: The name of the command
        args: Additional arguments to pass to the command
        ctf: CTF environment object (if running in CTF)
        session_id: ID of an existing session to send the
            command to

    Returns:
        str: The output of running the linux command or
            status message for async commands
    """
    try:
        # Special commands for session management
        if command == "session":
            if args == "list":
                sessions = list_shell_sessions()
                if not sessions:
                    return "No active sessions"

                result = "Active sessions:\n"
                for session in sessions:
                    result += f"ID: {
                        session['session_id']} | Command: {
                        session['command']} | Last activity: {
                        session['last_activity']}\n"
                return result

            if args.startswith("output "):
                session_id = args.split(" ")[1]
                return get_session_output(session_id)

            if args.startswith("kill "):
                session_id = args.split(" ")[1]
                return terminate_session(session_id)

            return "Unknown session command." \
                "Available: list, output <id>, kill <id>"

        # Check if command is in async commands list
        if any(cmd in command for cmd in ASYNC_COMMANDS):
            # Run command in background
            if session_id:
                # Send input to existing session
                return run_command(
                    f"{command} {args}",
                    session_id=session_id,
                    ctf=ctf
                )
            else:
                # Start new session
                return run_command(
                    f"{command} {args}",
                    background=True,
                    ctf=ctf
                )
        else:
            # Run command normally
            return run_command(f"{command} {args}", ctf=ctf)

    except subprocess.CalledProcessError as e:
        return f"Error executing command: {str(e)}"
    except Exception as e:  # pylint: disable=broad-except
        return f"Error: {str(e)}"
>>>>>>> 1ce65865
<|MERGE_RESOLUTION|>--- conflicted
+++ resolved
@@ -1,18 +1,6 @@
 """
 This is used to create a generic linux command.
 """
-<<<<<<< HEAD
-from cai.tools.common import (run_command,
-                              list_shell_sessions,
-                              get_session_output,
-                              terminate_session)  # pylint: disable=import-error # noqa E501
-
-
-def generic_linux_command(command: str = "",
-                          args: str = "", ctf=None,
-                          async_mode: bool = False,
-                          session_id: str = None) -> str:
-=======
 import os
 import subprocess  # nosec B404
 from typing import Optional
@@ -31,7 +19,6 @@
     ctf=None,
     session_id: Optional[str] = None
 ) -> str:
->>>>>>> 1ce65865
     """
     Execute Linux commands with support for interactive sessions.
 
@@ -51,52 +38,6 @@
          - End: generic_linux_command("session", "kill <id>")
 
     Args:
-<<<<<<< HEAD
-        command: Command name
-        args: Command arguments
-        ctf: CTF environment object
-        async_mode: Force async session
-        session_id: Existing session ID
-
-    Returns:
-        Command output, session ID, or status message
-    """
-    # Special commands for session management
-    if command == "session":
-        if args == "list":
-            sessions = list_shell_sessions()
-            if not sessions:
-                return "No active sessions"
-
-            result = "Active sessions:\n"
-            for session in sessions:
-                result += (f"ID: {session['session_id']} | "
-                           f"Command: {session['command']} | "
-                           f"Last activity: {session['last_activity']}\n")
-            return result
-
-        if args.startswith("output "):
-            session_id = args.split(" ")[1]
-            return get_session_output(session_id)
-
-        if args.startswith("kill "):
-            session_id = args.split(" ")[1]
-            return terminate_session(session_id)
-
-        return """Unknown session command.
-        Available: list, output <id>, kill <id>"""
-
-    # Regular command execution
-    full_command = f'{command} {args}'.strip()
-
-    # Detect if this should be an async command
-    if not async_mode and not session_id:
-        async_commands = ['ssh', 'python -m http.server']
-        async_mode = any(cmd in full_command for cmd in async_commands)
-
-    return run_command(full_command, ctf=ctf,
-                       async_mode=async_mode, session_id=session_id)
-=======
         command: The name of the command
         args: Additional arguments to pass to the command
         ctf: CTF environment object (if running in CTF)
@@ -158,5 +99,4 @@
     except subprocess.CalledProcessError as e:
         return f"Error executing command: {str(e)}"
     except Exception as e:  # pylint: disable=broad-except
-        return f"Error: {str(e)}"
->>>>>>> 1ce65865
+        return f"Error: {str(e)}"