--- conflicted
+++ resolved
@@ -17,11 +17,7 @@
 ACTIVE_SESSIONS = {}
 
 
-<<<<<<< HEAD
 class ShellSession:  # pylint: disable=too-many-instance-attributes
-=======
-class ShellSession:
->>>>>>> 1ce65865
     """Class to manage interactive shell sessions"""
 
     def __init__(self, command, session_id=None, ctf=None):
@@ -127,11 +123,7 @@
 
     def get_output(self, clear=True):
         """Get and optionally clear the output buffer"""
-<<<<<<< HEAD
         output = "\n".join(self.output_buffer)
-=======
-        output = "".join(self.output_buffer)
->>>>>>> 1ce65865
         if clear:
             self.output_buffer = []
         return output
@@ -186,12 +178,7 @@
             "running": session.is_running,
             "last_activity": time.strftime(
                 "%H:%M:%S",
-<<<<<<< HEAD
                 time.localtime(session.last_activity))
-=======
-                time.localtime(session.last_activity)
-            )
->>>>>>> 1ce65865
         })
     return result
 
