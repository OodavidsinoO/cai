"""
This module provides a CLI interface for testing and
interacting with CAI agents.

Environment Variables:
    Optional:
        CTF_NAME: Name of the CTF challenge to
            run (e.g. "picoctf_static_flag")
        CTF_CHALLENGE: Specific challenge name
            within the CTF to test
        CTF_SUBNET: Network subnet for the CTF
            container (default: "192.168.2.0/24")
        CTF_IP: IP address for the CTF
            container (default: "192.168.2.100")
        CTF_MODEL: Model to use for agents
            (default: "qwen2.5:14b")
        CTF_INSIDE: Whether to conquer the CTF from
            within container (default: "true")

        CAI_DEBUG: Set debug output level (default: "1")
        CAI_BRIEF: Enable/disable brief output mode (default: "false")
        CAI_MAX_TURNS: Maximum number of turns for
            agent interactions (default: "inf")
        CAI_TRACING: Enable/disable OpenTelemetry tracing
            (default: "true")
        CAI_AGENT_TYPE: Specify agent type (default: "one_tool")
        CAI_STATE: Enable/disable stateful mode (default: "false")

Usage Examples:
<<<<<<< HEAD

    # Run in human-in-the-loop mode, generating a report
    $ CAI_TRACING=False CAI_REPORTER=true CTF_MODEL="gpt-4o"
        python3 cai/cli.py
=======
    CTF_NAME="kiddoctf" CTF_CHALLENGE="02 linux ii"
        CTF_MODEL="gpt-4o" CAI_TRACING="false" python3 cai/cli.py
>>>>>>> 9cb23a62
"""
import os
from mako.template import Template  # pylint: disable=import-error
from wasabi import color  # pylint: disable=import-error
import pentestperf as ptt  # pylint: disable=import-error
from cai.repl import run_demo_loop
from cai import Agent
# Codebase Tools
from cai.tools.reconnaissance.generic_linux_command import generic_linux_command  # noqa: E501
from cai.tools.web.headers import web_request_framework
from cai.tools.llm_plugins.reasoning import thought
from cai.tools.web.webshell_suit import (
    generate_php_webshell,
    upload_webshell as upload_ftp_webshell
)

# Prompts
cli_agent_system_prompt = Template(  # nosec B702
    filename="cai/prompts/system_cli_pentest_expert.md"
).render()

thought_agent_system_prompt = Template(  # nosec B702
    filename="cai/prompts/system_thought_router.md"
).render()

env_context = Template(  # nosec B702
    filename="cai/prompts/ctx/env_context.md"
).render()

exploit_agent_system_prompt = Template(  # nosec B702
    filename="cai/prompts/system_exploit_expert.md"
).render()


def cli_agent_handoff(ctf=None):  # pylint: disable=unused-argument
    """
    CLI Security Tester, call this function
    empty CliAgent() to transfer to cli_agent
    """
    return cli_agent


def thought_agent_handoff(ctf=None):  # pylint: disable=unused-argument
    """
    Thought Agent, call this function empty
    Thought_Agent() to transfer to thought_agent
    """
    return thought_agent


# Thought Process Agent for analysis and planning
thought_agent = Agent(
    name="ThoughAgent",
    model=os.getenv('CTF_MODEL', "qwen2.5:14b"),
    instructions=thought_agent_system_prompt,
    functions=[thought, cli_agent_handoff],
    parallel_tool_calls=False
)


cli_agent = Agent(
    name="Boot2Root CTF Tester",
    instructions=cli_agent_system_prompt + env_context,
    model=os.getenv('CTF_MODEL', "qwen2.5:14b"),
    functions=[
        # execute_cli_command,  # does not support ctf context
        generic_linux_command,
        # thought_agent_handoff,
        # Code_Executor_Expert,
        web_request_framework,
        generate_php_webshell,
        upload_ftp_webshell
    ],
    parallel_tool_calls=False,
)


def setup_ctf():
    """Setup CTF environment if CTF_NAME is provided"""
    ctf_name = os.getenv('CTF_NAME', None)
    if not ctf_name:
        return None

    print(color("Setting up CTF: ", fg="black", bg="yellow") +
          color(ctf_name, fg="black", bg="yellow"))

    ctf = ptt.ctf(
        ctf_name,
        subnet=os.getenv('CTF_SUBNET', "192.168.2.0/24"),
        container_name="ctf_target",
        ip_address=os.getenv('CTF_IP', "192.168.2.100"),
    )
    ctf.start_ctf()

    return ctf


def run_with_env():
    """Run CAI with environment configuration"""
<<<<<<< HEAD
    if os.getenv('CTF_NAME', 1) != 1:  # pylint: disable=invalid-envvar-default  # noqa: E501
=======
    if os.getenv('CTF_NAME', None):  # pylint: disable=invalid-envvar-default  # noqa: E501
>>>>>>> 9cb23a62
        ctf = setup_ctf()

    try:
        # Configure state agent if enabled
        state_agent = None
        if os.getenv('CAI_STATE', "false").lower() == "true":
            from cai.state.pydantic import state_agent  # pylint: disable=import-outside-toplevel  # noqa: E501
            # from cai.state.free import state_agent  # pylint: disable=import-outside-toplevel  # noqa: E501
            state_agent.model = os.getenv('CTF_MODEL', "qwen2.5:14b")

        # Run interactive loop with CTF and state agent if available
        run_demo_loop(
            cli_agent,
            debug=float(os.getenv('CAI_DEBUG', 2)),  # pylint: disable=invalid-envvar-default  # noqa: E501
            max_turns=float(os.getenv('CAI_MAX_TURNS', 'inf')),  # pylint: disable=invalid-envvar-default  # noqa: E501
<<<<<<< HEAD
            ctf=ctf if os.getenv('CTF_NAME', 1) != 1 else None,  # pylint: disable=invalid-envvar-default  # noqa: E501
=======
            ctf=ctf if os.getenv('CTF_NAME', None) else None,  # pylint: disable=invalid-envvar-default  # noqa: E501
>>>>>>> 9cb23a62
            state_agent=state_agent
        )

    finally:
        # Cleanup CTF if started
<<<<<<< HEAD
        if os.getenv('CTF_NAME', 1) != 1:  # pylint: disable=invalid-envvar-default  # noqa: E501
=======
        if os.getenv('CTF_NAME', None):  # pylint: disable=invalid-envvar-default  # noqa: E501
>>>>>>> 9cb23a62
            ctf.stop_ctf()


if __name__ == "__main__":
    run_with_env()<|MERGE_RESOLUTION|>--- conflicted
+++ resolved
@@ -27,15 +27,13 @@
         CAI_STATE: Enable/disable stateful mode (default: "false")
 
 Usage Examples:
-<<<<<<< HEAD
+    # Run against a CTF
+    CTF_NAME="kiddoctf" CTF_CHALLENGE="02 linux ii"
+        CTF_MODEL="gpt-4o" CAI_TRACING="false" python3 cai/cli.py
 
-    # Run in human-in-the-loop mode, generating a report
+    # Run without a target in human-in-the-loop mode, generating a report
     $ CAI_TRACING=False CAI_REPORTER=true CTF_MODEL="gpt-4o"
         python3 cai/cli.py
-=======
-    CTF_NAME="kiddoctf" CTF_CHALLENGE="02 linux ii"
-        CTF_MODEL="gpt-4o" CAI_TRACING="false" python3 cai/cli.py
->>>>>>> 9cb23a62
 """
 import os
 from mako.template import Template  # pylint: disable=import-error
@@ -135,11 +133,7 @@
 
 def run_with_env():
     """Run CAI with environment configuration"""
-<<<<<<< HEAD
-    if os.getenv('CTF_NAME', 1) != 1:  # pylint: disable=invalid-envvar-default  # noqa: E501
-=======
     if os.getenv('CTF_NAME', None):  # pylint: disable=invalid-envvar-default  # noqa: E501
->>>>>>> 9cb23a62
         ctf = setup_ctf()
 
     try:
@@ -155,21 +149,13 @@
             cli_agent,
             debug=float(os.getenv('CAI_DEBUG', 2)),  # pylint: disable=invalid-envvar-default  # noqa: E501
             max_turns=float(os.getenv('CAI_MAX_TURNS', 'inf')),  # pylint: disable=invalid-envvar-default  # noqa: E501
-<<<<<<< HEAD
-            ctf=ctf if os.getenv('CTF_NAME', 1) != 1 else None,  # pylint: disable=invalid-envvar-default  # noqa: E501
-=======
             ctf=ctf if os.getenv('CTF_NAME', None) else None,  # pylint: disable=invalid-envvar-default  # noqa: E501
->>>>>>> 9cb23a62
             state_agent=state_agent
         )
 
     finally:
         # Cleanup CTF if started
-<<<<<<< HEAD
-        if os.getenv('CTF_NAME', 1) != 1:  # pylint: disable=invalid-envvar-default  # noqa: E501
-=======
         if os.getenv('CTF_NAME', None):  # pylint: disable=invalid-envvar-default  # noqa: E501
->>>>>>> 9cb23a62
             ctf.stop_ctf()
 
 
