--- conflicted
+++ resolved
@@ -113,7 +113,6 @@
     return commands_handle_command(command, args)
 
 
-<<<<<<< HEAD
 def get_messages():
     """Get the current conversation messages.
 
@@ -123,10 +122,8 @@
     return messages
 
 
-=======
 @exploit_logger.log_response("🚩" + os.getenv('CTF_NAME', 'CLI') +
                              " @ " + os.getenv('CI_JOB_ID', 'run_cai_cli'))
->>>>>>> 9d6b2f60
 def run_cai_cli(  # pylint: disable=too-many-arguments,too-many-locals,too-many-branches,too-many-statements # noqa: E501
     starting_agent,
     context_variables=None,
