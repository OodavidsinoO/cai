--- conflicted
+++ resolved
@@ -719,17 +719,11 @@
                         break
 
                     if history[-1]["sender"] == "Report Agent":
-<<<<<<< HEAD
                         create_report_from_messages(history)
                     break
                 if history[-1]["sender"] == "Report Agent":
                     create_report_from_messages(history)
                     break
-=======
-                        create_report_from_messages(history[-1]["content"])
-                        break
-
->>>>>>> b9cb324a
                 # # Check if flag is found anywhere in history
                 # for message in history:
                 #     flag_found, _ = check_flag(message["content"],
