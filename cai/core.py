--- conflicted
+++ resolved
@@ -32,11 +32,8 @@
     cli_print_state,
     get_ollama_api_base,
     check_flag,
-<<<<<<< HEAD
-    create_report_from_messages
-=======
+    create_report_from_messages,
     visualize_agent_graph
->>>>>>> 2f0c4b6b
 )
 from .types import (
     Agent,
