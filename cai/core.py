--- conflicted
+++ resolved
@@ -120,13 +120,6 @@
         if log_training_data:
             self.rec_training_data = DataRecorder()
 
-<<<<<<< HEAD
-        # report
-        self.report = os.getenv("CAI_REPORTER", "false").lower() == "true"
-        self.report_interval = int(os.getenv("CAI_REPORT_INTERVAL", "0"))
-
-        # force until flag
-=======
         # memory attributes
         self.episodic_rag = (os.getenv("CAI_MEMORY", "?").lower() == "episodic"
                              or os.getenv("CAI_MEMORY", "?").lower() == "all")
@@ -137,7 +130,6 @@
             "false").lower() == "true"
         self.rag_interval = int(os.getenv("CAI_MEMORY_ONLINE_INTERVAL", "5"))
 
->>>>>>> f8b555e1
         self.force_until_flag = force_until_flag
 
         self.challenge = challenge
