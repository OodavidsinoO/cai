"""
This module contains utility functions for the CAI library.
"""

import inspect
from datetime import datetime
from typing import Any
import json
import os
from wasabi import color  # pylint: disable=import-error
from rich.text import Text  # pylint: disable=import-error
from rich.panel import Panel  # pylint: disable=import-error
from rich.box import ROUNDED  # pylint: disable=import-error
from rich.console import Console, Group  # pylint: disable=import-error
from rich.theme import Theme  # pylint: disable=import-error
from rich.traceback import install  # pylint: disable=import-error
from rich.pretty import install as install_pretty  # pylint: disable=import-error # noqa: 501


def get_model_input_tokens(model):
    """
    Get the number of input tokens for
    max context window capacity for a given model.
    """
    model_tokens = {
        "gpt": 128000,
        "o1": 200000,
        "claude": 200000,
        "qwen2.5": 128000,  # https://ollama.com/library/qwen2.5, 128K input, 8K output  # noqa: E501  # pylint: disable=C0301
        "llama3.1": 128000,  # https://ollama.com/library/llama3.1, 128K input  # noqa: E501  # pylint: disable=C0301
        "deepseek": 128000  # https://api-docs.deepseek.com/quick_start/pricing  # noqa: E501  # pylint: disable=C0301
    }

    for model_type, tokens in model_tokens.items():
        if model_type in model:
            return tokens

    return model_tokens["gpt"]


theme = Theme({
    # Primary colors - Material Design inspired
    "timestamp": "#00BCD4",  # Cyan 500
    "agent": "#4CAF50",      # Green 500
    "arrow": "#FFFFFF",      # White
    "content": "#ECEFF1",    # Blue Grey 50
    "tool": "#F44336",       # Red 500

    # Secondary colors
    "cost": "#009688",        # Teal 500
    "args_str": "#FFC107",  # Amber 500

    # UI elements
    "border": "#2196F3",      # Blue 500
    "model": "#673AB7",       # Deep Purple 500
    "dim": "#9E9E9E",         # Grey 500
    "current_token_count": "#E0E0E0",  # Grey 300 - Light grey
    "total_token_count": "#757575",    # Grey 600 - Medium grey
    "context_tokens": "#0A0A0A",       # Nearly black - Very high contrast

    # Status indicators
    "success": "#4CAF50",     # Green 500
    "warning": "#FF9800",     # Orange 500
    "error": "#F44336"        # Red 500
})

console = Console(theme=theme)
_message_counters = {}
install()
install_pretty()

# ANSI color codes in a nice, readable palette
COLORS = {
    'timestamp': '\033[38;5;75m',    # Light blue
    'bracket': '\033[38;5;247m',     # Light gray
    'intro': '\033[38;5;141m',       # Light purple
    'object': '\033[38;5;215m',      # Light orange
    'arg_key': '\033[38;5;147m',     # Soft purple
    'arg_value': '\033[38;5;180m',   # Light tan
    'function': '\033[38;5;219m',    # Pink
    'tool': '\033[38;5;147m',        # Soft purple
    # Darker variants
    'timestamp_old': '\033[38;5;67m',  # Darker blue
    'intro_old': '\033[38;5;97m',     # Darker purple
    'object_old': '\033[38;5;172m',   # Darker orange
    'arg_key_old': '\033[38;5;103m',   # Darker soft purple
    'arg_value_old': '\033[38;5;137m',  # Darker tan
    'function_old': '\033[38;5;176m',  # Darker pink
    'tool_old': '\033[38;5;103m',     # Darker soft purple
    'reset': '\033[0m'
}

# Global cache for message history
_message_history = {}


def format_value(value: Any, prev_value: Any = None, brief: bool = False) -> str:  # pylint: disable=too-many-locals # noqa: E501
    """
    Format a value for debug printing with appropriate colors.
    Compare with previous value to determine if content is new.
    """
    def get_color(key: str, current, previous) -> str:
        """Determine if we should use the normal or darker color variant"""
        if previous is not None and str(current) == str(previous):
            return COLORS.get(f'{key}_old', COLORS[key])
        return COLORS[key]

    # Handle lists
    if isinstance(value, list):  # pylint: disable=no-else-return
        items = []
        prev_items = prev_value if isinstance(prev_value, list) else []

        for i, item in enumerate(value):
            prev_item = prev_items[i] if i < len(prev_items) else None
            if isinstance(item, dict):
                # Format dictionary items in the list
                dict_items = []
                for k, v in item.items():
                    prev_v = prev_item.get(k) if prev_item and isinstance(
                        prev_item, dict) else None
                    color_key = get_color(
                        'arg_key', k, k if prev_item else None)
                    formatted_value = format_value(v, prev_v, brief)
                    if brief:
                        dict_items.append(
                            f"{color_key}{k}{
                                COLORS['reset']}: {formatted_value}")
                    else:
                        dict_items.append(
                            f"\n    {color_key}{k}{
                                COLORS['reset']}: {formatted_value}")
                items.append(
                    "{" + (" " if brief else ",").join(dict_items) + "}")
            else:
                items.append(format_value(item, prev_item, brief))
        if brief:
            return f"[{' '.join(items)}]"
        return f"[\n  {','.join(items)}\n]"

    # Handle dictionaries
    elif isinstance(value, dict):
        formatted_items = []
        for k, v in value.items():
            prev_v = prev_value.get(k) if prev_value and isinstance(
                prev_value, dict) else None
            color_key = get_color('arg_key', k, k if prev_value else None)
            formatted_value = format_value(v, prev_v, brief)
            formatted_items.append(
                f"{color_key}{k}{
                    COLORS['reset']}: {formatted_value}")
        return "{ " + (" " if brief else ", ").join(formatted_items) + " }"

    # Handle basic types
    else:
        colorcillo = get_color('arg_value', value, prev_value)
        return f"{colorcillo}{str(value)}{COLORS['reset']}"


def format_chat_completion(msg, prev_msg=None) -> str:  # pylint: disable=unused-argument # noqa: E501
    """
    Format a ChatCompletionMessage object with proper indentation and colors.
    """
    # Convert messages to dict and handle OpenAI types
    try:
        msg_dict = json.loads(msg.model_dump_json())
    except AttributeError:
        msg_dict = msg.__dict__

    # Clean up the dictionary
    msg_dict = {k: v for k, v in msg_dict.items() if v is not None}

    def process_line(line, depth=0):
        """Process each line with proper coloring
        and handle nested structures"""
        if ':' in line:  # pylint: disable=too-many-nested-blocks
            key, value = line.split(':', 1)
            key = key.strip(' "')
            value = value.strip()

            # Handle nested structures
            if value in ['{', '[']:  # pylint: disable=no-else-return
                return f"{COLORS['arg_key']}{key}{COLORS['reset']}: {value}"
            elif value in ['}', ']']:
                return value
            else:
                # Special handling for function arguments
                if key == "arguments":
                    try:
                        args_dict = json.loads(
                            value.strip('"')
                            if value.startswith('"') else value)
                        args_lines = json.dumps(
                            args_dict, indent=2).split('\n')
                        colored_args = []
                        for args_line in args_lines:
                            if ':' in args_line:
                                args_key, args_val = args_line.split(':', 1)
                                colored_args.append(
                                    f"{' ' * (depth * 2)}{COLORS['arg_key']}{
                                        args_key.strip()}{COLORS['reset']}: "
                                    f"{COLORS['arg_value']}{args_val.strip()}{
                                        COLORS['reset']}"
                                )
                            else:
                                colored_args.append(
                                    f"{' ' * (depth * 2)}{args_line}")
                        return f"{COLORS['arg_key']}{key}{
                            COLORS['reset']}: " + '\n'.join(colored_args)
                    except json.JSONDecodeError:
                        pass

                return f"{COLORS['arg_key']}{key}{COLORS['reset']}: {
                    COLORS['arg_value']}{value}{COLORS['reset']}"
        return line

    # Format with json.dumps for consistent indentation
    formatted_json = json.dumps(msg_dict, indent=2)

    # Process each line
    colored_lines = []
    for line in formatted_json.split('\n'):
        colored_lines.append(process_line(line))

    return f"\n  {COLORS['object']}ChatCompletionMessage{
        COLORS['reset']}(\n    " + '\n    '.join(colored_lines) + "\n  )"


def get_ollama_api_base() -> str:
    """
    Get the Ollama API base URL from the environment variable.
    """
    return os.getenv("OLLAMA_API_BASE", "http://host.docker.internal:8000/v1")


def cli_print_agent_messages(agent_name, message, counter, model, debug):
    """Print agent messages/thoughts."""
    if not debug:
        return

    if debug != 2:  # debug level 2
        return

    # TODO: consider using the timestamp from the message  # pylint: disable=fixme # noqa: E501
    # or the LLM interaction timestamp
    timestamp = datetime.now().strftime("%H:%M:%S")

    text = Text()
    text.append(f"[{counter}] ", style="arrow")
    text.append(f"Agent: {agent_name} ", style="timestamp")
    if message:
        text.append(f">> {message} ", style="agent")
    text.append(f"[{timestamp}", style="dim")
    if model:
        text.append(
            f" ({model})", style="model")
    text.append("]", style="dim")
    console.print(text)


def cli_print_tool_call(tool_name, tool_args,  # pylint: disable=R0914,too-many-arguments # noqa: E501
                        tool_output,
                        interaction_input_tokens,
                        interaction_output_tokens,
                        total_input_tokens,
                        total_output_tokens,
                        model,
                        debug):
    """Print tool call information."""

    if not debug:
        return

    if debug != 2:  # debug level 2
        return

    filtered_args = ({k: v for k, v in tool_args.items() if k != 'ctf'}
                        if tool_args else {})  # noqa: F541, E127
    args_str = ", ".join(f"{k}={v}" for k, v in filtered_args.items())

    text = Text()
    text.append(f"{tool_name}(", style="tool")
    text.append(args_str, style="args_str")
    if "agent" in tool_name.lower() or "transfer" in tool_name.lower(
    ) or "handoff" in tool_name.lower():
        text.append("Handoff", style="agent")
    text.append(
        ") ",
        style="tool")

    if tool_output:
        output = str(tool_output)
        if (interaction_input_tokens is not None and
                interaction_output_tokens is not None and
                total_input_tokens is not None and
                total_output_tokens is not None):

            tokens_text = Text(justify="right")
            # Current interaction tokens
            tokens_text.append(
                "(tokens) Current: ",
                style="current_token_count")
            tokens_text.append(
                f"I:{interaction_input_tokens} ",
                style="current_token_count")
            tokens_text.append(
                f"O:{interaction_output_tokens} ",
                style="current_token_count")

            # Total tokens
            tokens_text.append("| Total: ", style="total_token_count")
            tokens_text.append(
                f"I:{total_input_tokens} ",
                style="total_token_count")
            tokens_text.append(
                f"O:{total_output_tokens} ",
                style="total_token_count")

            # Context usage
            context_pct = interaction_input_tokens / \
                get_model_input_tokens(model) * 100
            tokens_text.append("| Context: ", style="context_tokens")
            tokens_text.append(f"{context_pct:.1f}% ", style="context_tokens")
            tokens_text.append(f"{'🟩' if context_pct < 50 else '🟨' if context_pct < 80 else '🟥'}", style="context_tokens")  # noqa: E501 # pylint: disable=C0301

        # If title text is too long for panel width, show it in the group
        # instead
        # Convert Text object to string to get length
        title_width = len(str(text))
        max_title_width = console.width - 4  # Account for panel borders

        group_content = []
        if title_width > max_title_width:
            group_content.append(text)

        group_content.extend([
            Text(output, style="content"),
            Text(
                token_str,
                style="dim",
                justify="right") if token_str else Text("")
        ])

        main_panel = Panel(
<<<<<<< HEAD
            Group(
                Text(output, style="content"),
                # Text(token_str, style="dim", justify="right")
                # if token_str else Text("")
                tokens_text
            ),
            title=text,
=======
            Group(*group_content),
            title="" if title_width > max_title_width else text,
>>>>>>> 8e8c1f02
            border_style="border",
            title_align="left",
            box=ROUNDED,
            padding=(1, 2),
            width=console.width,
            style="content"
        )
        console.print(main_panel)


def debug_print(debug: int, intro: str, *args: Any, brief: bool = False, colours: bool = True) -> None:  # pylint: disable=too-many-locals,line-too-long,too-many-branches # noqa: E501
    """
    Print debug messages if debug mode is enabled with color-coded components.
    If brief is True, prints a simplified timestamp and message format.
    """
    if not debug:
        return

    if debug != 1:  # debug level 1
        return

    if brief:
        timestamp = datetime.now().strftime("%Y-%m-%d %H:%M:%S")
        if colours:
            # Format args with colors even in brief mode
            formatted_args = []
            for arg in args:
                if isinstance(arg, str) and arg.startswith(
                        ('get_', 'list_', 'process_', 'handle_')):
                    formatted_args.append(f"{COLORS['function']}{
                        arg}{COLORS['reset']}")
                elif hasattr(arg, '__class__'):
                    formatted_args.append(format_value(arg, None, brief=True))
                else:
                    formatted_args.append(format_value(arg, None, brief=True))

            colored_intro = f"{COLORS['intro']}{intro}{COLORS['reset']}"
            message = " ".join([colored_intro] + formatted_args)
            print(f"{COLORS['bracket']}[{COLORS['timestamp']}{timestamp}{
                COLORS['bracket']}]{COLORS['reset']} {message}")
        else:
            message = " ".join(map(str, [intro] + list(args)))
            print(f"\033[97m[\033[90m{
                timestamp}\033[97m]\033[90m {message}\033[0m")
        return

    global _message_history  # pylint: disable=global-variable-not-assigned

    timestamp = datetime.now().strftime("%Y-%m-%d %H:%M:%S")
    header = f"{COLORS['bracket']}[{COLORS['timestamp']}{
        timestamp}{COLORS['bracket']}]{COLORS['reset']}"

    # Generate a unique key for this message based on the intro
    msg_key = intro
    prev_args = _message_history.get(msg_key)

    # Special handling for tool call processing messages
    if "Processing tool call" in intro:
        if len(args) >= 2:
            tool_name, _, tool_args = args
            message = (
                f"{header} {
                    COLORS['intro']}Processing tool call:{
                    COLORS['reset']} "
                f"{COLORS['tool']}{tool_name}{COLORS['reset']} "
                f"{COLORS['intro']}with arguments{COLORS['reset']} "
                f"{format_value(tool_args)}"
            )
        else:
            message = f"{header} {COLORS['intro']}{intro}{COLORS['reset']}"
    # Special handling for "Received completion" messages
    elif "Received completion" in intro:
        message = f"{header} {COLORS['intro']}{intro}{COLORS['reset']}"
        if args:
            prev_msg = prev_args[0] if prev_args else None
            message += format_chat_completion(args[0], prev_msg)
    else:
        # Regular debug message handling
        formatted_intro = f"{COLORS['intro']}{intro}{COLORS['reset']}"
        formatted_args = []
        for i, arg in enumerate(args):
            prev_arg = prev_args[i] if prev_args and i < len(
                prev_args) else None
            if isinstance(arg, str) and arg.startswith(
                    ('get_', 'list_', 'process_', 'handle_')):
                formatted_args.append(f"{COLORS['function']}{
                                      arg}{COLORS['reset']}")
            elif hasattr(arg, '__class__'):
                formatted_args.append(format_value(arg, prev_arg))
            else:
                formatted_args.append(format_value(arg, prev_arg))

        message = f"{header} {formatted_intro} {
            ' '.join(map(str, formatted_args))}"

    # Update history
    _message_history[msg_key] = args

    print(message)


def merge_fields(target, source):
    """
    Merge fields from source into target.
    """
    for key, value in source.items():
        if isinstance(value, str):
            target[key] += value
        elif value is not None and isinstance(value, dict):
            merge_fields(target[key], value)


def merge_chunk(final_response: dict, delta: dict) -> None:
    """
    Merge fields from delta into final_response.
    """
    delta.pop("role", None)
    merge_fields(final_response, delta)

    tool_calls = delta.get("tool_calls")
    if tool_calls and len(tool_calls) > 0:
        index = tool_calls[0].pop("index")
        merge_fields(final_response["tool_calls"][index], tool_calls[0])


def function_to_json(func) -> dict:
    """
    Converts a Python function into a JSON-serializable dictionary
    that describes the function's signature, including its name,
    description, and parameters.

    Args:
        func: The function to be converted.

    Returns:
        A dictionary representing the function's signature in JSON format.
    """
    type_map = {
        str: "string",
        int: "integer",
        float: "number",
        bool: "boolean",
        list: "array",
        dict: "object",
        type(None): "null",
    }

    try:
        signature = inspect.signature(func)
    except ValueError as e:
        raise ValueError(
            f"Failed to get signature for function {func.__name__}: {str(e)}"
        ) from e

    parameters = {}
    for param in signature.parameters.values():
        # Skip the ctf parameter
        if param.name == "ctf":
            continue

        try:
            param_type = type_map.get(param.annotation, "string")
        except KeyError as e:
            raise KeyError(
                f"Unknown type annotation {param.annotation} for parameter {param.name}: {str(e)}"  # noqa: E501 # pylint: disable=C0301
            ) from e
        parameters[param.name] = {"type": param_type}

    required = [
        param.name
        for param in signature.parameters.values()
        if param.default == inspect._empty and param.name != "ctf"  # pylint: disable=protected-access # noqa: E501
    ]

    return {
        "type": "function",
        "function": {
            "name": func.__name__,
            "description": func.__doc__ or "",
            "parameters": {
                "type": "object",
                "properties": parameters,
                "required": required,
            },
        },
    }


def check_flag(output, ctf, challenge=None):
    """
    Check if the CTF flag is present in the output.

    Args:
        output (str): The output to check for the flag.
        ctf: The CTF environment object.
        challenge (str, optional): The specific challenge to check.
            Defaults to None.

    Returns:
        tuple: A tuple containing a boolean indicating if the flag was
            found and the flag itself if found, otherwise None.
    """

    # Get the challenge from the environment variable or default to the first
    # challenge
    challenge_key = os.getenv("CTF_CHALLENGE")
    challenges = list(ctf.get_challenges().keys())
    challenge = (
        challenge_key
        if challenge_key in challenges
        else (challenges[0] if len(challenges) > 0 else None)
    )

    if ctf:
        if ctf.check_flag(
            output, challenge
        ):  # check if the flag is in the output
            flag = ctf.flags[challenge]
            print(
                color(
                    f"Flag found: {flag}",
                    fg="green") +
                " in output " +
                color(
                    f"{output}",
                    fg="blue"))
            return True, flag
    else:
        print(color("CTF environment not found or provided", fg="yellow"))
    return False, None<|MERGE_RESOLUTION|>--- conflicted
+++ resolved
@@ -341,18 +341,8 @@
         ])
 
         main_panel = Panel(
-<<<<<<< HEAD
-            Group(
-                Text(output, style="content"),
-                # Text(token_str, style="dim", justify="right")
-                # if token_str else Text("")
-                tokens_text
-            ),
-            title=text,
-=======
             Group(*group_content),
             title="" if title_width > max_title_width else text,
->>>>>>> 8e8c1f02
             border_style="border",
             title_align="left",
             box=ROUNDED,
